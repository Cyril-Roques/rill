from __future__ import absolute_import

from abc import ABCMeta, abstractmethod
import inspect
import collections
<<<<<<< HEAD
from collections import defaultdict
from types import NoneType
=======
>>>>>>> 7d080dab

import schematics.types
import schematics.models
from schematics.undefined import Undefined

from rill.engine.exceptions import TypeHandlerError, PacketValidationError
from rill.utils import importable_class_name, locate_class
from rill.compat import *

_type_handlers = []

# Mapping of native Python types to json types
# FIXME: str vs unicode
TYPE_MAP = {
    str: 'string',
    bytes: 'string',
    bool: 'boolean',
    int: 'int',
    float: 'number',
    complex: 'number',
    dict: 'object',
    list: 'array',
    tuple: 'array',
    # color
    # date
    # function
    # buffer
}

FBP_TYPES = {
    'any': {
        'color_id': 0
    },
    'string': {
        'color_id': 1
    },
    'boolean': {
        'color_id': 2
    },
    'int': {
        'color_id': 3
    },
    'number': {
        'color_id': 3
    },
    'object': {
        'color_id': 4
    },
    'array': {
        'color_id': 4
    },
}


class Stream(list):
    pass


def register_handler(cls):
    """
    Register a ``TypeHandler`` class

    Parameters
    ----------
    cls : Type[``TypeHandler``]
    """
    # LIFO
    _type_handlers.insert(0, cls)


def get_type_handler(type_def):
    """
    Givin a type definition, get an object for marshalling data of the specified
    type.

    Parameters
    ----------
    type_def : object
        instance stored on the `type` attribute of
        ``rill.engine.portdef.PortDefinition``

    Returns
    -------
    ``TypeHandler``
    """
    if type_def is None:
        return UnspecifiedTypeHandler(type_def)

    for cls in _type_handlers:
        if cls.claim_type_def(type_def):
            return cls(type_def)
        result = cls.claim_type(type_def)
        if result is not None:
            return cls(result)

    raise TypeHandlerError("Could not find type handler "
                           "for {!r}".format(type_def))


@add_metaclass(ABCMeta)
class TypeHandler(object):
    """
    Base class for validating and serializing content.
    """
    has_schema = False

    def __init__(self, type_def):
        self.type_def = type_def

    @abstractmethod
    def get_spec(self):
        """
        Get a fbp-protocol-compatible type spec

        Returns
        -------
        dict

        Raises
        ------
        ``rill.exceptions.TypeHandlerError``
        """
        raise NotImplementedError

    @abstractmethod
    def validate(self, value):
        """
        Validate `value`.

        Parameters
        ----------
        value

        Raises
        ------
        ``rill.exceptions.PacketValidationError``

        Returns
        -------
        object or None
            if non-None is returned, the returned value *may* replace the
            existing value in the packet, depending on where this is called
        """
        raise NotImplementedError

    @abstractmethod
    def to_primitive(self, data):
        """
        Convert data to a value safe to serialize.
        """
        raise NotImplementedError

    @abstractmethod
    def to_native(self, data):
        """
        Convert primitive data to its native Python construct.
        """
        raise NotImplementedError

    @classmethod
    @abstractmethod
    def claim_type_def(cls, type_def):
        """
        Return whether the given type definition is compatible with this
        ``TypeHandler``.

        Parameters
        ----------
        type_def : object

        Returns
        -------
        bool
        """
        raise NotImplementedError

    @classmethod
    def claim_type(cls, typ):
        pass


class UnspecifiedTypeHandler(TypeHandler):

    def get_spec(self):
        return {'type': 'any'}

    def validate(self, value):
        return value

    def to_primitive(self, data):
        return serialize(data)

    def to_native(self, data):
        return deserialize(data)

    @classmethod
    def claim_type_def(cls, type_def):
        return False


# FIXME: Unused
class BasicTypeHandler(TypeHandler):
    """
    Simple type handler that is used when setting a port's `type` to a basic
    python type, such as `str`, `int`, `float`, or `bool`.

    This class provides no additional functionality when serializing data:
    the types are expected to be json-serializable.
    """
    def is_any(self):
        return False

    def get_spec(self):
        return {'type': TYPE_MAP.get(self.type_def, 'any')}

    def validate(self, value):
        if isinstance(value, self.type_def):
            return value
        try:
            # FIXME: we probably want a list of allowable types to cast from
            return self.type_def(value)
        except Exception as err:
            raise PacketValidationError(
                "Data is type {}: expected {}. Error while casting: {}".format(
                    value.__class__.__name__, self.type_def.__name__, err))

    def to_primitive(self, data):
        # this is assumed to be json-serializable
        return data

    def to_native(self, data):
        # this is assumed to be json-deserializable
        return data

    @classmethod
    def claim_type_def(cls, type_def):
        return inspect.isclass(type_def)


# register(BasicTypeHandler)


class SchematicsTypeHandler(TypeHandler):
<<<<<<< HEAD
    _type_lookup = {}
    _subtype_lookup = defaultdict(list)
=======
    has_schema = True
>>>>>>> 7d080dab

    def __init__(self, type_def):
        if isinstance(type_def, schematics.types.BaseType):
            # nothing to do
            pass
        elif inspect.isclass(type_def) \
                and issubclass(type_def, schematics.models.Model):
            # for convenience we allow models to omit the ModelType wrapper
            # e.g. type=MyModel   vs  type=ModelType(MyModel)
            type_def = schematics.types.ModelType(type_def)
        elif inspect.isclass(type_def) \
                and issubclass(type_def, schematics.types.BaseType):
            # for convenience we allow type classes to be passed without
            # instantiation:  e.g. type=StringType vs  type=StringType()
            type_def = type_def()
        else:
            # handle e.g.  type=str, type=int, etc
            result = self.claim_type(type_def)
            if result is not None:
                type_def = result
                if inspect.isclass(type_def):
                    type_def = type_def()
            else:
                # this should never happen
                raise TypeError("{} unsupported type".format(type_def))
        super(SchematicsTypeHandler, self).__init__(type_def)

    def is_any(self):
        return type(self.type_def) is schematics.types.BaseType

    def get_spec(self):
<<<<<<< HEAD
        if self.is_any():
            spec = {'type': 'any'}
        else:
            primitive_type = self.type_def.primitive_type
            spec = {'type': TYPE_MAP[primitive_type]}
            choices = self.type_def.choices
            if choices:
                spec['values'] = [self.to_primitive(c) for c in choices]
        return spec
=======
        # FIXME: warn if primitive_type is not set?
        return to_jsonschema(self.type_def)
>>>>>>> 7d080dab

    def validate(self, value):
        try:
            return self.type_def.to_native(value)
        except Exception as e:
            raise PacketValidationError(str(e))

    def to_primitive(self, data):
        if self.is_any():
            return serialize(data)
        else:
            return self.type_def.to_primitive(data)

    def to_native(self, data):
        return self.type_def.to_native(data)

    @staticmethod
    def is_schematics_obj(obj):
        bases = (schematics.types.BaseType, schematics.models.Model)
        return (isinstance(obj, schematics.types.BaseType) or
                (inspect.isclass(obj) and issubclass(obj, bases)))

    @classmethod
    def claim_type_def(cls, type_def):
        return cls.is_schematics_obj(type_def)

    @classmethod
    def claim_type(cls, typ):
        if not inspect.isclass(typ):
            return

        if typ in cls._type_lookup:
            return cls._type_lookup[typ]

        # go from deepest type to most basic type
        for depth in reversed(sorted(cls._subtype_lookup)):
            types = cls._subtype_lookup[depth]
            for check_type, schematics_type in types:
                if issubclass(typ, check_type):
                    # speed-up the next lookup
                    cls.register_type(typ, schematics_type)
                    return schematics_type

    @classmethod
    def register_type(cls, type, type_def, primitive_type=None,
                      allow_subclasses=False, overwrite=False):
        """
        Add to the list of known types.

        Parameters
        ----------
        type
        type_def
        primitive_type
        allow_subclasses

        Returns
        -------
        None
        """
        # assert that schematics_type is valid:
        if not cls.is_schematics_obj(type_def):
            raise ValueError("type_def must be a BaseType "
                             "sub-class or instance: {}".format(type_def))
        # elif issubclass(type_def, schematics.types.CompoundType):
        #     raise ValueError("schematics_type must not be "
        #                      "compound: : {}".format(type_def))

        if not inspect.isclass(type):
            raise ValueError("type must be a class: {}".format(type))

        curr_primitive_type = getattr(type_def, 'primitive_type', None)
        if primitive_type is not None:
            if curr_primitive_type is not None:
                raise ValueError("{} already has a primitive_type".format(type))
            type_def.primitive_type = primitive_type
        elif curr_primitive_type is None:
            # FIXME: logger.warn()
            print("Registered schematics type {} does not have a "
                  "primitive_type attribute: this will lead to problems during "
                  "serialization".format(type_def))

        if not overwrite and type in cls._type_lookup:
            raise ValueError("tye {} is already registered".format(type))

        if allow_subclasses:
            cls._subtype_lookup[len(type.mro())].append((type, type_def))

        cls._type_lookup[type] = type_def


def serialize(obj):
    if isinstance(obj, collections.Mapping):
        newobj = collections.OrderedDict()
        for key, value in obj.items():
            newobj[key] = serialize(value)
        return newobj
    elif type(obj) in (list, tuple):
        return [serialize(x) for x in obj]
    elif obj is None:
        return None
    else:
        obj_type = type(obj)
        handler = get_type_handler(obj_type)
        value = handler.to_primitive(obj)
        if obj_type in TYPE_MAP:
            return value

        location = importable_class_name(type(obj))
        # FIXME: store the schema separately?
        return {'__type__': location, 'value': value}


def deserialize(data):
    if isinstance(data, collections.Mapping):
        if '__type__' in data:
            typ = locate_class(data['__type__'])
            handler = get_type_handler(typ)
            print "deserializing", data['value'], handler.type_def
            return handler.to_native(data['value'])
        else:
            newobj = collections.OrderedDict()
            for key, value in data.iteritems():
                newobj[key] = deserialize(value)
            return newobj
    elif type(data) in (list, tuple):
        return [deserialize(x) for x in data]
    else:
        # native json type
        return data


<<<<<<< HEAD
def _register_builtin_types():
    import decimal
    import datetime
    # temp fix until PR is merged
    schematics.types.IPv4Type.primitive_type = str
    schematics.types.IPv4Type.native_type = str
    schematics.types.StringType.primitive_type = str
    schematics.types.StringType.native_type = str
    schematics.types.URLType.primitive_type = str
    schematics.types.URLType.native_type = str
    schematics.types.EmailType.primitive_type = str
    schematics.types.EmailType.native_type = str
    schematics.types.IntType.primitive_type = int
    schematics.types.IntType.native_type = int
    schematics.types.FloatType.primitive_type = float
    schematics.types.FloatType.native_type = float
    schematics.types.DecimalType.primitive_type = str
    schematics.types.DecimalType.native_type = decimal.Decimal
    schematics.types.BooleanType.primitive_type = bool
    schematics.types.BooleanType.native_type = bool
    schematics.types.DateTimeType.primitive_type = str
    schematics.types.DateTimeType.native_type = datetime.datetime
    schematics.types.DateType.primitive_type = str
    schematics.types.DateType.native_type = datetime.date
    schematics.types.TimestampType.primitive_type = float
    schematics.types.TimestampType.native_type = datetime.timedelta
    schematics.types.ModelType.primitive_type = dict
    schematics.types.ListType.primitive_type = list
    schematics.types.DictType.primitive_type = dict

    SchematicsTypeHandler.register_type(int,
                                        schematics.types.IntType)
    SchematicsTypeHandler.register_type(bool,
                                        schematics.types.BooleanType)
    SchematicsTypeHandler.register_type(float,
                                        schematics.types.FloatType)
    SchematicsTypeHandler.register_type(str,
                                        schematics.types.StringType)
    SchematicsTypeHandler.register_type(bytes,
                                        schematics.types.StringType)
    SchematicsTypeHandler.register_type(decimal.Decimal,
                                        schematics.types.DecimalType)
    SchematicsTypeHandler.register_type(datetime.datetime,
                                        schematics.types.DateTimeType)
    SchematicsTypeHandler.register_type(datetime.date,
                                        schematics.types.DateType)
    # FIXME: create a schematics NoneType?
    # SchematicsTypeHandler.register_type(NoneType,
    #                                     schematics.types.BaseType)

    # compound types

    SchematicsTypeHandler.register_type(list,
                                        schematics.types.ListType(
                                            schematics.types.BaseType))

    SchematicsTypeHandler.register_type(tuple,
                                        schematics.types.ListType(
                                            schematics.types.BaseType))

_register_builtin_types()
register_handler(SchematicsTypeHandler)
=======
register(SchematicsTypeHandler)

# Parameters for serialization to JSONSchema
schema_kwargs_to_schematics = {
    'maxLength': 'max_length',
    'minLength': 'min_length',
    'pattern': 'regex',
    'minimum': 'min_value',
    'maximum': 'max_value',
    'enum': 'choices',
}


TITLE_METADATA_KEYS = ['title', 'label']
DESCRIPTION_METADATA_KEYS = ['description', 'help']


def _convert_field(field_instance):
    if isinstance(field_instance, schematics.types.ModelType):
        # TODO: handle polymorphic models
        schema = _convert_model(field_instance.model_class)

    elif isinstance(field_instance, schematics.types.ListType):
        subschema = _convert_model(field_instance.model_class)
        schema = {
            'type': 'array',
            'title': '%s Array' % subschema['title'],
            'items': subschema
        }
        # TODO: min_size -> minItems
        # TODO: max_size -> maxItems

    elif isinstance(field_instance, schematics.types.BaseType):
        schema = {
            "type": TYPE_MAP[getattr(field_instance, 'primitive_type', str)]
        }
        # TODO: date-time, email, ipv4, ipv6
        for js_key, schematic_key in schema_kwargs_to_schematics.items():
            value = getattr(field_instance, schematic_key, None)
            if value is not None:
                schema[js_key] = value
    else:
        raise TypeError(field_instance)
    # TODO: handle UnionType

    default = field_instance.default
    if default is not Undefined:
        schema['default'] = default

    metadata = field_instance.metadata
    if metadata:
        if 'jsonschema' in metadata:
            schema.update(metadata['jsonschema'])

        for key in TITLE_METADATA_KEYS:
            if key in metadata:
                schema['title'] = metadata[key]
                break
        for key in DESCRIPTION_METADATA_KEYS:
            if key in metadata:
                schema['desciption'] = metadata[key]
                break

    return schema


def _convert_model(model):
    properties = collections.OrderedDict()
    required = []
    for field_name, field_instance in model._fields.items():
        serialized_name = getattr(field_instance, 'serialized_name',
                                  None) or field_name
        properties[serialized_name] = _convert_field(field_instance)
        if getattr(field_instance, 'required', False):
            required.append(serialized_name)

    schema = {
        'type': 'object',
        'title': model.__name__,
        'properties': properties,
    }
    # TODO: __doc__ -> description?
    # TODO: add order if cls._options.export_order?
    if required:
        schema['required'] = required

    return schema


# FIXME: convert this to use schematics.transforms.export_loop()
def to_jsonschema(obj):
    if isinstance(obj, schematics.models.Model):
        return _convert_model(obj)
    elif isinstance(obj, schematics.types.BaseType):
        return _convert_field(obj)
    else:
        raise TypeError(obj)
>>>>>>> 7d080dab
<|MERGE_RESOLUTION|>--- conflicted
+++ resolved
@@ -3,11 +3,8 @@
 from abc import ABCMeta, abstractmethod
 import inspect
 import collections
-<<<<<<< HEAD
 from collections import defaultdict
 from types import NoneType
-=======
->>>>>>> 7d080dab
 
 import schematics.types
 import schematics.models
@@ -251,12 +248,9 @@
 
 
 class SchematicsTypeHandler(TypeHandler):
-<<<<<<< HEAD
     _type_lookup = {}
     _subtype_lookup = defaultdict(list)
-=======
     has_schema = True
->>>>>>> 7d080dab
 
     def __init__(self, type_def):
         if isinstance(type_def, schematics.types.BaseType):
@@ -288,20 +282,7 @@
         return type(self.type_def) is schematics.types.BaseType
 
     def get_spec(self):
-<<<<<<< HEAD
-        if self.is_any():
-            spec = {'type': 'any'}
-        else:
-            primitive_type = self.type_def.primitive_type
-            spec = {'type': TYPE_MAP[primitive_type]}
-            choices = self.type_def.choices
-            if choices:
-                spec['values'] = [self.to_primitive(c) for c in choices]
-        return spec
-=======
-        # FIXME: warn if primitive_type is not set?
         return to_jsonschema(self.type_def)
->>>>>>> 7d080dab
 
     def validate(self, value):
         try:
@@ -434,7 +415,6 @@
         return data
 
 
-<<<<<<< HEAD
 def _register_builtin_types():
     import decimal
     import datetime
@@ -497,8 +477,6 @@
 
 _register_builtin_types()
 register_handler(SchematicsTypeHandler)
-=======
-register(SchematicsTypeHandler)
 
 # Parameters for serialization to JSONSchema
 schema_kwargs_to_schematics = {
@@ -594,5 +572,4 @@
     elif isinstance(obj, schematics.types.BaseType):
         return _convert_field(obj)
     else:
-        raise TypeError(obj)
->>>>>>> 7d080dab
+        raise TypeError(obj)